--- conflicted
+++ resolved
@@ -66,15 +66,10 @@
     }
     println!("We're a client, let's fuzz :)");
 
-<<<<<<< HEAD
-    let edges_observer = VariableMapObserver::new(&NAME_COV_MAP, unsafe { &mut fuzz_hitcounts_map }, unsafe { &fuzz_edges_id });
-=======
-    let edges_observer = StdMapObserver::new_from_ptr(
-        &NAME_COV_MAP,
-        unsafe { fuzz_hitcounts_map.as_mut_ptr() },
-        unsafe { fuzz_edges_id },
-    );
->>>>>>> 468c5f6b
+    let edges_observer =
+        VariableMapObserver::new(&NAME_COV_MAP, unsafe { &mut fuzz_hitcounts_map }, unsafe {
+            &fuzz_edges_id
+        });
     let edges_feedback = MaxMapFeedback::new_with_observer(&NAME_COV_MAP, &edges_observer);
 
     let executor = InMemoryExecutor::new("QEMUFuzzer", harness, tuple_list!(edges_observer));
